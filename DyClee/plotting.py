--- conflicted
+++ resolved
@@ -29,7 +29,6 @@
 			snapshots_ordered[timestamp] = cluster_lists
 	return sorted(snapshots_ordered), snapshots_ordered
 
-<<<<<<< HEAD
 # Function to plot snapshots after unpacking 
 # @param timestamp_order	A list of sorted snapshot times
 # @param snapshots_ordered	A stripped snapshot dictionary that does not contain the order key 
@@ -125,11 +124,9 @@
 		sns.scatterplot(ax=ax[i][1], x='x',y='y',hue=output_y,data=cluster_df,palette='bright').legend(loc='lower left', bbox_to_anchor=(1.05,0), ncol=1)
 
 	fig.tight_layout()
-=======
 
 # Function for stripping the interal DyClee generated label prefix from labels.
 # Useful for shortening labels in an unsupervised learning scenario.
 def strip_labels(labels):
 	return np.array([label.split("_")[1] if label != "Unclassed" else label \
 		for label in labels])
->>>>>>> eb1b5425
